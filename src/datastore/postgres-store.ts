--- conflicted
+++ resolved
@@ -43,15 +43,12 @@
   DbFtBalance,
   DbMinerReward,
   DbBurnchainReward,
-<<<<<<< HEAD
+  DbInboundStxTransfer,
+  DbTxStatus,
   DbBNSName,
   DbBNSNamespace,
   DbBNSZoneFile,
   DbBNSSubdomain,
-=======
-  DbInboundStxTransfer,
-  DbTxStatus,
->>>>>>> 98404b4f
 } from './common';
 import { TransactionType } from '@blockstack/stacks-blockchain-api-types';
 import { getTxTypeId } from '../api/controllers/db-controller';
