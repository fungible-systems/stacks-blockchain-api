--- conflicted
+++ resolved
@@ -28,7 +28,6 @@
         res.status(500).json(makeRosettaError(valid));
         return;
       }
-<<<<<<< HEAD
 
       const accountIdentifier: RosettaAccount = req.body.account_identifier;
       const subAccountIdentifier: RosettaSubAccount = req.body.account_identifier.sub_account;
@@ -77,7 +76,13 @@
       // return spendable balance (liquid) if no sub-account is specified
       let balance = (stxBalance.balance - stxBalance.locked).toString();
 
-      const accountInfo = await new StacksCoreRpcClient().getAccount(accountIdentifier.address);
+      const accountNonceQuery = await db.getAddressNonceAtBlock({
+        stxAddress: accountIdentifier.address,
+        blockIdentifier: { height: block.block_height },
+      });
+      const sequenceNumber = accountNonceQuery.found
+        ? accountNonceQuery.result.possibleNextNonce
+        : 0;
 
       const extra_metadata: any = {};
 
@@ -110,62 +115,6 @@
             res.status(500).json(RosettaErrors[RosettaErrorsTypes.invalidSubAccount]);
             return;
         }
-=======
-      blockQuery = await db.getBlock({ hash: blockHash });
-    } else {
-      return res.status(500).json(RosettaErrors[RosettaErrorsTypes.invalidBlockIdentifier]);
-    }
-
-    if (!blockQuery.found) {
-      return res.status(500).json(RosettaErrors[RosettaErrorsTypes.blockNotFound]);
-    }
-
-    const block = blockQuery.result;
-
-    if (blockIdentifier?.hash !== undefined && block.block_hash !== blockIdentifier.hash) {
-      return res.status(500).json(RosettaErrors[RosettaErrorsTypes.invalidBlockHash]);
-    }
-
-    const stxBalance = await db.getStxBalanceAtBlock(accountIdentifier.address, block.block_height);
-    // return spendable balance (liquid) if no sub-account is specified
-    let balance = (stxBalance.balance - stxBalance.locked).toString();
-
-    const accountNonceQuery = await db.getAddressNonceAtBlock({
-      stxAddress: accountIdentifier.address,
-      blockIdentifier: { height: block.block_height },
-    });
-    const sequenceNumber = accountNonceQuery.found ? accountNonceQuery.result.possibleNextNonce : 0;
-
-    const extra_metadata: any = {};
-
-    if (subAccountIdentifier !== undefined) {
-      switch (subAccountIdentifier.address) {
-        case RosettaConstants.StackedBalance:
-          const lockedBalance = stxBalance.locked;
-          balance = lockedBalance.toString();
-          break;
-        case RosettaConstants.SpendableBalance:
-          const spendableBalance = stxBalance.balance - stxBalance.locked;
-          balance = spendableBalance.toString();
-          break;
-        case RosettaConstants.VestingLockedBalance:
-        case RosettaConstants.VestingUnlockedBalance:
-          const stxVesting = await db.getTokenOfferingLocked(
-            accountIdentifier.address,
-            block.block_height
-          );
-          if (stxVesting.found) {
-            const vestingInfo = getVestingInfo(stxVesting.result);
-            balance = vestingInfo[subAccountIdentifier.address].toString();
-            extra_metadata[RosettaConstants.VestingSchedule] =
-              vestingInfo[RosettaConstants.VestingSchedule];
-          } else {
-            balance = '0';
-          }
-          break;
-        default:
-          return res.status(500).json(RosettaErrors[RosettaErrorsTypes.invalidSubAccount]);
->>>>>>> 6dcd5dee
       }
 
       const response: RosettaAccountBalanceResponse = {
@@ -184,17 +133,9 @@
           },
         ],
         metadata: {
-          sequence_number: accountInfo.nonce ? accountInfo.nonce : 0,
+          sequence_number: sequenceNumber,
         },
-<<<<<<< HEAD
       };
-=======
-      ],
-      metadata: {
-        sequence_number: sequenceNumber,
-      },
-    };
->>>>>>> 6dcd5dee
 
       res.json(response);
     })
