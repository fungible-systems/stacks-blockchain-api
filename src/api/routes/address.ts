--- conflicted
+++ resolved
@@ -483,7 +483,6 @@
         return;
       }
 
-<<<<<<< HEAD
       const untilBlock = parseUntilBlockQuery(req, res, next);
       const blockHeight = await getBlockHeight(untilBlock, req, res, next, db);
       const limit = parseAssetsQueryLimit(req.query.limit ?? 20);
@@ -557,91 +556,61 @@
         res.status(400).json({ error: `invalid STX address "${stxAddress}"` });
         return;
       }
-=======
-    const includeUnanchored = isUnanchoredRequest(req, res, next);
-    const { results: txResults, total } = await db.getMempoolTxList({
-      offset,
-      limit,
-      address,
-      includeUnanchored,
-    });
-
-    const results = txResults.map(tx => parseDbMempoolTx(tx));
-    const response: MempoolTransactionListResponse = { limit, offset, total, results };
-    if (!isProdEnv) {
-      const schemaPath =
-        '@stacks/stacks-blockchain-api-types/api/transaction/get-mempool-transactions.schema.json';
-      await validate(schemaPath, response);
-    }
-    res.json(response);
-  });
-
-  router.getAsync('/:stx_address/nonces', async (req, res) => {
-    // get recent asset event associated with address
-    const stxAddress = req.params['stx_address'];
-    if (!isValidPrincipal(stxAddress)) {
-      return res.status(400).json({ error: `invalid STX address "${stxAddress}"` });
-    }
-    let blockIdentifier: BlockIdentifier | undefined;
-    const blockHeightQuery = req.query['block_height'];
-    const blockHashQuery = req.query['block_hash'];
-    if (blockHeightQuery && blockHashQuery) {
-      res.status(400).json({ error: `Multiple block query parameters specified` });
-      return;
-    }
-    if (blockHeightQuery) {
-      const blockHeight = Number(blockHeightQuery);
-      if (!Number.isInteger(blockHeight) || blockHeight < 1) {
-        res.status(400).json({
-          error: `Query parameter 'block_height' is not a valid integer: ${blockHeightQuery}`,
+      let blockIdentifier: BlockIdentifier | undefined;
+      const blockHeightQuery = req.query['block_height'];
+      const blockHashQuery = req.query['block_hash'];
+      if (blockHeightQuery && blockHashQuery) {
+        res.status(400).json({ error: `Multiple block query parameters specified` });
+        return;
+      }
+      if (blockHeightQuery) {
+        const blockHeight = Number(blockHeightQuery);
+        if (!Number.isInteger(blockHeight) || blockHeight < 1) {
+          res.status(400).json({
+            error: `Query parameter 'block_height' is not a valid integer: ${blockHeightQuery}`,
+          });
+          return;
+        }
+        blockIdentifier = { height: blockHeight };
+      } else if (blockHashQuery) {
+        if (typeof blockHashQuery !== 'string' || !has0xPrefix(blockHashQuery)) {
+          res.status(400).json({
+            error: `Query parameter 'block_hash' is not a valid block hash hex string: ${blockHashQuery}`,
+          });
+          return;
+        }
+        blockIdentifier = { hash: blockHashQuery };
+      }
+      if (blockIdentifier) {
+        const nonceQuery = await db.getAddressNonceAtBlock({ stxAddress, blockIdentifier });
+        if (!nonceQuery.found) {
+          res.status(404).json({
+            error: `No block found for ${JSON.stringify(blockIdentifier)}`,
+          });
+          return;
+        }
+        const results: AddressNonces = {
+          last_executed_tx_nonce: nonceQuery.result.lastExecutedTxNonce as number,
+          possible_next_nonce: nonceQuery.result.possibleNextNonce,
+          // Note: OpenAPI type generator doesn't support `nullable: true` so force cast it here
+          last_mempool_tx_nonce: (null as unknown) as number,
+          detected_missing_nonces: [],
+        };
+        res.json(results);
+      } else {
+        const nonces = await db.getAddressNonces({
+          stxAddress,
         });
-        return;
-      }
-      blockIdentifier = { height: blockHeight };
-    } else if (blockHashQuery) {
-      if (typeof blockHashQuery !== 'string' || !has0xPrefix(blockHashQuery)) {
-        res.status(400).json({
-          error: `Query parameter 'block_hash' is not a valid block hash hex string: ${blockHashQuery}`,
-        });
-        return;
-      }
-      blockIdentifier = { hash: blockHashQuery };
-    }
-    if (blockIdentifier) {
-      const nonceQuery = await db.getAddressNonceAtBlock({ stxAddress, blockIdentifier });
-      if (!nonceQuery.found) {
-        res.status(404).json({
-          error: `No block found for ${JSON.stringify(blockIdentifier)}`,
-        });
-        return;
-      }
-      const results: AddressNonces = {
-        last_executed_tx_nonce: nonceQuery.result.lastExecutedTxNonce as number,
-        possible_next_nonce: nonceQuery.result.possibleNextNonce,
-        // Note: OpenAPI type generator doesn't support `nullable: true` so force cast it here
-        last_mempool_tx_nonce: (null as unknown) as number,
-        detected_missing_nonces: [],
-      };
-      res.json(results);
-    } else {
->>>>>>> 6dcd5dee
-      const nonces = await db.getAddressNonces({
-        stxAddress,
-      });
-      const results: AddressNonces = {
-        last_executed_tx_nonce: nonces.lastExecutedTxNonce as number,
-        last_mempool_tx_nonce: nonces.lastMempoolTxNonce as number,
-        possible_next_nonce: nonces.possibleNextNonce,
-        detected_missing_nonces: nonces.detectedMissingNonces,
-      };
-      res.json(results);
-<<<<<<< HEAD
-    })
-  );
-=======
-    }
-  });
->>>>>>> 6dcd5dee
+        const results: AddressNonces = {
+          last_executed_tx_nonce: nonces.lastExecutedTxNonce as number,
+          last_mempool_tx_nonce: nonces.lastMempoolTxNonce as number,
+          possible_next_nonce: nonces.possibleNextNonce,
+          detected_missing_nonces: nonces.detectedMissingNonces,
+        };
+        res.json(results);
+      }
+    })
+  );
 
   return router;
 }